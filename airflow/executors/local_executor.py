--- conflicted
+++ resolved
@@ -35,12 +35,8 @@
                 state = State.SUCCESS
             except subprocess.CalledProcessError as e:
                 state = State.FAILED
-<<<<<<< HEAD
                 self.logger.error("failed to execute task {}:".format(str(e)))
                 self.pid = None
-=======
-                self.logger.error("Failed to execute task {}:".format(str(e)))
->>>>>>> ec2e02ac
                 # raise e
             self.result_queue.put((key, state))
             self.task_queue.task_done()
